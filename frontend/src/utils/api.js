--- conflicted
+++ resolved
@@ -1,12 +1,7 @@
 import axios from 'axios';
 
-<<<<<<< HEAD
 const API_URL = process.env.REACT_APP_API_URL || '/api';
-const DEFAULT_USER_ID = 'default'; // In a real app, this would be the authenticated user's ID
-=======
-const API_URL = process.env.REACT_APP_API_URL || 'http://localhost:5000/api';
 export const DEFAULT_USER_ID = 'default'; // In a real app, this would be the authenticated user's ID
->>>>>>> bef9bea1
 
 /**
  * Fetch solutions with optional filters
