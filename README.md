# SAP Solution Advisor Webapp

A web-based, mobile-friendly application to help SAP consultants and external partners identify the best SAP solutions for specific business challenges. This tool uses PDF matching technology to map business requirements to appropriate SAP solutions and use cases.

## Features

### Core Features
- **Faceted Filters**: Filter solutions by SAP Module, User Role, and keyword search
- **Interactive Dashboard**: Visual insights showing distribution of solutions by category
- **Recommendation List**: Expandable solution cards with detailed information
- **CSV Export**: Download filtered results as a CSV file
- **Responsive Design**: Mobile-friendly interface
- **PDF Matching**: Upload PDF forms to find matching SAP solutions based on content similarity
- **Form Template**: Download empty form templates for standardized input
- **Side-by-Side Comparison**: View extracted PDF fields alongside matched solutions

### Enhanced Features
- **Favorites Management**: Mark solutions as favorites and access them in a dedicated view
- **Side-by-Side Comparison**: Select multiple solutions to compare them in a detailed table view
- **Annotations and Notes**: Add personal notes to solutions for future reference
- **User Ratings**: Rate solutions and provide feedback
- **Customizable Dashboard**: Configure which charts and metrics are displayed
- **Filter History**: Access and reapply previous filter combinations
- **Alternative Views**: Toggle between list view and matrix/tile view for different ways to browse solutions
- **New Use Cases**: Save extracted PDF data as new use cases for future matching
- **Similarity Visualization**: Advanced visualizations for similarity scores including bar charts, radar charts, and treemaps
- **Alternative Candidates**: View alternative matching candidates with detailed similarity metrics
- **About Screen**: Information about the development team and application

## Tech Stack

- **Backend**: Node.js with Express
- **Frontend**: React with Material-UI
- **Database**: MongoDB with Mongoose ORM
- **PDF Processing**: 
  - pdf-lib for form field extraction
  - Tesseract OCR integration for text extraction from image-based PDFs
- **Charts**: Recharts for interactive visualizations
- **State Management**: React Hooks for state management
- **API**: RESTful API for data communication
- **PDF Viewer**: React-PDF for document preview

## Architecture

The application follows a modern client-server architecture:

### Backend Architecture
- **Repository Pattern**: Clean separation of data access logic
- **Service Layer**: Business logic encapsulation
- **REST API**: Stateless communication with the frontend
- **Models**: Mongoose schemas for data validation
- **Interfaces**: Well-defined contracts between components

### Frontend Architecture
- **Component-Based**: Modular UI components with clear responsibilities
- **Custom Hooks**: Reusable logic for data fetching and state management
- **Responsive Design**: Mobile-first approach using Material-UI
- **Visualization Components**: Advanced charts and graphs for data representation

## Project Structure

```
├── backend/                # Node.js backend
│   ├── config/             # Configuration files
│   │   └── database.js     # Database configuration
│   ├── data/               # Data files
│   │   ├── useCases.json   # SAP use cases data
│   │   ├── newUseCases.json # User-created use cases
│   │   └── userData.json   # User preferences and data
│   │   └── SampleData/     # Sample PDF files for testing
│   ├── models/             # Mongoose models
│   │   ├── useCase.js      # Use case schema
│   │   ├── newUseCase.js   # New use case schema
│   │   └── userData.js     # User data schema
│   ├── repositories/       # Data access layer
│   │   ├── interfaces/     # Repository interfaces
│   │   └── mongodb/        # MongoDB implementations
│   ├── routes/             # API routes
│   │   ├── solutions.js    # Solutions API endpoints
│   │   └── status.js       # Health check endpoints
│   ├── scripts/            # Utility scripts
│   │   └── importData.js   # Data import script
│   ├── services/           # Business logic layer
│   │   └── solutionsService.js # Solution business logic
│   ├── uploads/            # Temporary upload directory
│   ├── utils/              # Utility functions
│   │   └── dbStatus.js     # Database status check
│   ├── pdfMatcher.js       # PDF matching and form field extraction
│   ├── package.json        # Backend dependencies
│   └── server.js           # Express server setup
│
├── frontend/               # React frontend
│   ├── public/             # Static files
│   │   ├── index.html      # HTML template
│   │   ├── manifest.json   # Web app manifest
│   │   └── AreaOfImprovement_Empty_Form.pdf # Downloadable form template
│   ├── src/                # Source code
│   │   ├── components/     # React components
│   │   │   ├── About.js                 # About screen with developer info
│   │   │   ├── ComparisonView.js        # Side-by-side comparison of solutions
│   │   │   ├── DashboardSettings.js     # Dashboard customization dialog
│   │   │   ├── ExportButton.js          # CSV export functionality
│   │   │   ├── ExtractedFieldsDisplay.js # Display extracted PDF fields
│   │   │   ├── FavoritesPanel.js        # Favorites management view
│   │   │   ├── FilterHistoryPanel.js    # Filter history sidebar
│   │   │   ├── FilterPanel.js           # Filtering controls
│   │   │   ├── Header.js                # Application header with navigation
│   │   │   ├── InteractiveDashboard.js  # Dashboard with charts and metrics
│   │   │   ├── MatrixView.js            # Grid layout view of solutions
│   │   │   ├── NewUseCasesList.js       # List of user-created use cases
│   │   │   ├── PdfMatcher.js            # PDF upload and matching component
│   │   │   ├── PdfViewer.js             # PDF preview component
│   │   │   ├── RecommendationList.js    # List view of solutions
│   │   │   ├── SaveNewUseCaseForm.js    # Form to save new use cases
│   │   │   ├── SimilarityVisualization.js # Visualizations for similarity scores
│   │   │   ├── SimilarityWeightSettings.js # Settings for similarity weighting
│   │   │   ├── SolutionDetailModal.js   # Modal for solution details in matrix view
│   │   │   ├── SolutionTile.js          # Compact card for matrix view
│   │   │   └── ViewToggle.js            # Toggle between list and matrix views
│   │   ├── utils/          # Utility functions
│   │   │   └── api.js      # API service
│   │   ├── App.js          # Main App component
│   │   ├── index.js        # Entry point
│   │   └── index.css       # Global styles
│   └── package.json        # Frontend dependencies
│
└── README.md               # Project documentation
```

## Getting Started

### Prerequisites

- Node.js (v14 or higher)
- npm or yarn
- MongoDB (local or cloud instance) mongodb+srv://motymoshin:genai4s4hc@sapsolutionadvisor.dtujx.mongodb.net/
- Tesseract (optional, for OCR functionality)

### Installation

1. Clone the repository
2. Install backend dependencies:
   ```
   cd backend
   npm install
   ```
3. Install frontend dependencies:
   ```
   cd frontend
   npm install
   ```
4. Configure MongoDB connection in `backend/config/database.js`

### Running the Application

1. Start the backend server:
   ```
   cd backend
   npm run dev
   ```
2. Start the frontend development server:
   ```
   cd frontend
   npm start
   ```
3. Open your browser and navigate to `http://localhost:3000`

### Building for Production

1. Build the frontend:
   ```
   cd frontend
   npm run build
   ```
2. Deploy the backend and frontend build directory to your production server

## API Endpoints

### Core Endpoints
- `GET /api/solutions`: Get filtered solutions
  - Query parameters: `role`, `module`, `keyword`
- `GET /api/metrics`: Get metrics for dashboard
- `GET /api/export`: Export filtered solutions as CSV
  - Query parameters: `role`, `module`, `keyword`
- `POST /api/match-pdf`: Match PDF content to existing use cases
  - Form data: `pdf` (file), `threshold` (similarity threshold), `useAI` (boolean), `customWeights` (optional)

### Enhanced Feature Endpoints
- `GET /api/favorites`: Get user's favorite solutions
  - Query parameters: `userId` (optional)
- `POST /api/favorites`: Add a solution to favorites
  - Body: `useCaseId`, `userId` (optional)
- `DELETE /api/favorites/:id`: Remove a solution from favorites
  - Query parameters: `userId` (optional)
- `GET /api/annotations`: Get user's annotations
  - Query parameters: `userId` (optional)
- `POST /api/annotations`: Add or update an annotation
  - Body: `useCaseId`, `text`, `userId` (optional)
- `DELETE /api/annotations/:id`: Remove an annotation
  - Query parameters: `userId` (optional)
- `GET /api/ratings`: Get user's ratings
  - Query parameters: `userId` (optional)
- `POST /api/ratings`: Add or update a rating
  - Body: `useCaseId`, `rating`, `feedback` (optional), `userId` (optional)
- `GET /api/ratings/summary`: Get aggregated ratings
- `GET /api/filter-history`: Get filter history
  - Query parameters: `userId` (optional)
- `POST /api/filter-history`: Add a filter to history
  - Body: `filters`, `name` (optional), `userId` (optional)
- `GET /api/new-use-cases`: Get user-created use cases
  - Query parameters: `userId` (optional), `status`
- `POST /api/new-use-cases`: Save a new use case
  - Body: `extractedFields`, `mappedFields`, `pdfFileName`, `userId` (optional)
- `PUT /api/new-use-cases/:id/status`: Update status of a use case
  - Body: `status`
- `PUT /api/new-use-cases/:id/notes`: Add notes to a use case
  - Body: `notes`
- `GET /api/new-use-cases/export`: Export new use cases as CSV
  - Query parameters: `userId` (optional), `status`
- `DELETE /api/new-use-cases/:id`: Delete a user-created use case
- `POST /api/similarity-weights`: Save custom similarity weights
  - Body: `weights` object with field weights

## PDF Matching Feature

The application includes a PDF matching feature that allows users to upload PDF forms and find the best matching SAP solution based on the content. The matching process works as follows:

1. **Form Field Extraction**: The system extracts form fields from the uploaded PDF using the pdf-lib library or OCR technology for image-based PDFs.
2. **Field Mapping**: Extracted fields are mapped to a standardized structure for comparison:
   - `focusArea` → maps to "Mapped Solution" field
   - `process` → maps to "Challenge" field
   - `affected` → maps to "User Role" field
   - `improvement` → maps to "Enablers" field
   - `howToImprove` → maps to "Key Benefits" field

3. **Similarity Calculation**: The system calculates similarity scores between the extracted fields and existing use cases using advanced text matching algorithms.
   - Optional AI-enhanced matching can be enabled for better semantic understanding
   - Customizable field weights allow users to prioritize certain aspects of the match

4. **Result Display**: The best matching use case is displayed alongside the extracted fields with:
   - Overall similarity score
   - Field-by-field similarity breakdown
   - Detailed matching matrix visualization
   - Alternative candidates with their own similarity scores

5. **Similarity Visualizations**:
   - Bar charts showing field-by-field similarity scores
   - Radar charts comparing score distribution
   - Treemap visualizations of weighted similarity
   - Detailed matching matrix for in-depth analysis

6. **Save as New Use Case**: If no satisfactory match is found, users can save the extracted content as a new use case for future reference.

Users can download an empty form template to ensure their PDFs have the correct structure for optimal matching results.

## User Data Management

The application maintains several types of user data:

- **Favorites**: Solutions marked as favorites by users
- **Annotations**: Personal notes added to solutions
- **Ratings**: Numerical ratings and feedback for solutions
- **Filter History**: Saved filter combinations for quick access
- **New Use Cases**: User-created use cases from PDF extraction

All user data is stored in MongoDB and can be associated with specific user IDs for multi-user environments.

## Development Information

### Testing

Several test scripts are available in the backend directory:
- PDF extraction tests
- Field service quotes tests
- Similarity calculation tests
- PDF matcher tests

### Documentation

In-code documentation follows JSDoc standards with detailed descriptions of:
- Component props
- Function parameters
- Return values
- Interface contracts

### Contributing

<<<<<<< HEAD
Users can also download an empty form template to ensure their PDFs have the correct structure for optimal matching results.
=======
1. Follow the existing code structure and patterns
2. Maintain clear separation of concerns
3. Document all new features and API endpoints
4. Write tests for new functionality
>>>>>>> bef9bea1
<|MERGE_RESOLUTION|>--- conflicted
+++ resolved
@@ -285,11 +285,7 @@
 
 ### Contributing
 
-<<<<<<< HEAD
-Users can also download an empty form template to ensure their PDFs have the correct structure for optimal matching results.
-=======
 1. Follow the existing code structure and patterns
 2. Maintain clear separation of concerns
 3. Document all new features and API endpoints
-4. Write tests for new functionality
->>>>>>> bef9bea1
+4. Write tests for new functionality